--- conflicted
+++ resolved
@@ -1,13 +1,7 @@
 import {
   SignedIn,
   SignedOut,
-<<<<<<< HEAD
-  SignIn,
   SignInButton,
-  SignUp,
-=======
-  SignInButton,
->>>>>>> de707a5b
   SignUpButton,
   UserButton
 } from '@clerk/clerk-react';
